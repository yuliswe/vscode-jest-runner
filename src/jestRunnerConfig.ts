--- conflicted
+++ resolved
@@ -92,7 +92,6 @@
     return normalizePath(path.join(this.currentWorkspaceFolderPath, configPath));
   }
 
-<<<<<<< HEAD
   getJestConfigPath(targetPath: string) {
     // custom
     const configPath: string = vscode.workspace.getConfiguration().get('jestrunner.configPath');
@@ -106,10 +105,6 @@
     
   private findConfigPath(targetPath?: string): string {
     let currentFolderPath: string = targetPath || path.dirname(vscode.window.activeTextEditor.document.fileName);
-=======
-  private findConfigPath(): string {
-    let currentFolderPath: string = path.dirname(vscode.window.activeTextEditor.document.fileName);
->>>>>>> 64293b35
     let currentFolderConfigPath: string;
     do {
       currentFolderConfigPath = path.join(currentFolderPath, 'jest.config.js');
