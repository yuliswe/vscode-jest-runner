--- conflicted
+++ resolved
@@ -1,11 +1,7 @@
 import * as path from 'path';
 import * as fs from 'fs';
 import * as vscode from 'vscode';
-<<<<<<< HEAD
-import { CodeLensOption, isNodeExecuteAbleFile, normalizePath, quote, validateCodeLensOptions } from './util';
-=======
-import { isWindows, normalizePath, quote, validateCodeLensOptions, CodeLensOption } from './util';
->>>>>>> e682deab
+import { normalizePath, quote, validateCodeLensOptions, CodeLensOption, isNodeExecuteAbleFile } from './util';
 
 export class JestRunnerConfig {
   /**
