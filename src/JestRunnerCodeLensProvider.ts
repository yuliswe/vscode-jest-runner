--- conflicted
+++ resolved
@@ -41,7 +41,6 @@
 export class JestRunnerCodeLensProvider implements CodeLensProvider {
   private prevResults: CodeLens[] | null = null;
   public async provideCodeLenses(document: TextDocument): Promise<CodeLens[]> {
-<<<<<<< HEAD
     try {
       const text = document.getText()
       const parseResults = parse(document.fileName, text).root.children;
@@ -53,12 +52,5 @@
       // Ignore error and keep showing Run/Debug buttons at same position
       return this.prevResults ?? []  
     }
-=======
-    const parseResults = parse(document.fileName, document.getText()).root.children;
-
-    const codeLens = [];
-    parseResults.forEach((parseResult) => codeLens.push(...getTestsBlocks(parseResult, parseResults)));
-    return codeLens;
->>>>>>> 64293b35
   }
 }